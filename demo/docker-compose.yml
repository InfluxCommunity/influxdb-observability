version: '3'
services:
  jaeger-query:
    image: jaegertracing/jaeger-query:1.45
    stop_grace_period: 10s
    ports:
    - "16686:16686" # web UI
    depends_on:
    - jaeger-influxdb
    environment:
      #QUERY_BEARER_TOKEN_PROPAGATION: true
      LOG_LEVEL: warn
      SPAN_STORAGE_TYPE: grpc-plugin
      GRPC_STORAGE_SERVER: jaeger-influxdb:17271
      GRPC_STORAGE_CONNECTION_TIMEOUT: 30s
      QUERY_HTTP_SERVER_HOST_PORT: :16686
      ADMIN_HTTP_HOST_PORT: :16687
      QUERY_UI_CONFIG: /jaeger-ui-config.json
    volumes:
    - ./demo/jaeger-ui-config.json:/jaeger-ui-config.json:ro

  jaeger-influxdb:
    image: jacobmarble/jaeger-influxdb:latest
    stop_grace_period: 10s
    environment:
      LOG_LEVEL: debug
      LISTEN_ADDR: :17271
      INFLUXDB_TIMEOUT: 30s
    env_file:
    - .env
  hotrod:
    image: jaegertracing/example-hotrod:1.41.0
    stop_grace_period: 1s
    ports:
    - "8080:8080" # web UI
    - "8083:8083"
    depends_on:
    - otelcol-influxdb
    environment:
      JAEGER_AGENT_HOST: otelcol-influxdb
      JAEGER_AGENT_PORT: 6831
    command: ["all", "-m", "prometheus"]

  otelcol-influxdb:
<<<<<<< HEAD
    image: jacobmarble/otelcol-influxdb:latest
=======
    build:
      context: .
      dockerfile: otelcol-influxdb/Dockerfile
    image: otelcol-influxdb:local
>>>>>>> cd4686db
    command: [ "--config", "/config.yml" ]
    stop_grace_period: 10s
    volumes:
    - ./demo/otelcol-config.yml:/config.yml:ro
    env_file:
    - .env

  grafana:
    image: grafana/grafana:latest
    ports:
      - 3000:3000
    environment:
      - INFLUX_HOST=${INFLUXDB_ADDR}
      - INFLUX_TOKEN=${INFLUXDB_TOKEN}
      - INFLUX_ORG=${INFLUXDB_ORG}
      - INFLUX_BUCKET=${INFLUXDB_BUCKET}
      - GF_INSTALL_PLUGINS=influxdata-flightsql-datasource
    volumes: 
      - ./demo/grafana/datasources:/etc/grafana/provisioning/datasources
      - ./demo/grafana/dashboards:/etc/grafana/provisioning/dashboards
      - grafana:/var/lib/grafana/
    restart: always
volumes:
  grafana:<|MERGE_RESOLUTION|>--- conflicted
+++ resolved
@@ -20,7 +20,10 @@
     - ./demo/jaeger-ui-config.json:/jaeger-ui-config.json:ro
 
   jaeger-influxdb:
-    image: jacobmarble/jaeger-influxdb:latest
+    build:
+      context: .
+      dockerfile: jaeger-influxdb/Dockerfile
+    image: jaeger-influxdb:local
     stop_grace_period: 10s
     environment:
       LOG_LEVEL: debug
@@ -29,7 +32,10 @@
     env_file:
     - .env
   hotrod:
-    image: jaegertracing/example-hotrod:1.41.0
+    build:
+      context: .
+      dockerfile: demo/Dockerfile.hotrod
+    image: hotrod:local
     stop_grace_period: 1s
     ports:
     - "8080:8080" # web UI
@@ -42,14 +48,10 @@
     command: ["all", "-m", "prometheus"]
 
   otelcol-influxdb:
-<<<<<<< HEAD
-    image: jacobmarble/otelcol-influxdb:latest
-=======
     build:
       context: .
       dockerfile: otelcol-influxdb/Dockerfile
     image: otelcol-influxdb:local
->>>>>>> cd4686db
     command: [ "--config", "/config.yml" ]
     stop_grace_period: 10s
     volumes:
