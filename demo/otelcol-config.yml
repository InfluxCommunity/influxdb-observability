--- conflicted
+++ resolved
@@ -14,10 +14,6 @@
     endpoint: https://${INFLUXDB_ADDR}/
     bucket: ${INFLUXDB_BUCKET}
     token: ${INFLUXDB_TOKEN}
-<<<<<<< HEAD
-    metrics_schema: otel-v1
-=======
->>>>>>> cd4686db
 
 service:
   telemetry:
